--- conflicted
+++ resolved
@@ -548,7 +548,6 @@
 - 🔐 **Enhanced Security**: Role-based access control, audit logging
 - 🌐 **Multi-tenant Support**: Organization-level data isolation
 
-<<<<<<< HEAD
 ## 🐳 Kubernetes Deployment
 
 Deploy M3 on Kubernetes using Docker images with pre-loaded MIMIC-IV demo database:
@@ -566,9 +565,6 @@
 Helm charts for deploying M3 are available in a separate repository.
 
 ## 🤝 Contributing
-=======
-## Contributing
->>>>>>> 3715423f
 
 We welcome contributions! Please:
 

[build-system]
requires = ["setuptools>=64", "wheel"]
build-backend = "setuptools.build_meta"

[project]
name = "m3"
version = "0.0.1"
description = "MIMIC-IV + MCP + Models: Local MIMIC-IV querying with LLMs."
requires-python = ">=3.9"
authors = [
    { name = "Rafi Al Attrach", email = "rafiaa@mit.edu" },
    { name = "Pedro Moreira", email = "pedrojfm@mit.edu" },
]
readme = "README.md"

dependencies = [
<<<<<<< HEAD
    "typer", # Typer as a core dependency for the CLI
    "google-cloud-bigquery",
    "google-api-core",
    "pandas"
=======
    "typer>=0.9.0",  # Typer as a core dependency for the CLI
    "rich>=13.0.0", # For Typer's rich output
    "requests>=2.30.0",
    "beautifulsoup4>=4.12.0",
    "polars[pyarrow]>=0.20.10",
    "appdirs>=1.4.0",
    "sqlalchemy>=2.0.0",
>>>>>>> 0d9f169b
]

[project.optional-dependencies]
dev = [
<<<<<<< HEAD
    "ruff",
    "pre-commit",
    "pytest>=7.4.0",
    "pytest-asyncio>=0.23.0",
    "pandas>=2.0.0",
    "pytest-mock>=3.10.0",
=======
    "ruff>=0.4.0",
    "pre-commit>=3.0.0",
    "pytest>=7.0.0",
>>>>>>> 0d9f169b
]

[project.scripts]
m3 = "m3.cli:app"

[tool.ruff]
line-length = 88
target-version = "py39"
src = ["src"]

[tool.ruff.lint]
select = [
    "E",  # pycodestyle errors
    "W",  # pycodestyle warnings
    "F",  # Pyflakes
    "I",  # isort (import sorting)
    "UP", # pyupgrade (modernize syntax)
    "RUF",# Ruff-specific rules
]

ignore = [
    "E501",  # Line too long (let ruff-format handle line length)
]

[tool.ruff.format]
# Ruff's default formatter will be used.

[tool.ruff.lint.isort]
known-first-party = ["m3"]<|MERGE_RESOLUTION|>--- conflicted
+++ resolved
@@ -14,12 +14,6 @@
 readme = "README.md"
 
 dependencies = [
-<<<<<<< HEAD
-    "typer", # Typer as a core dependency for the CLI
-    "google-cloud-bigquery",
-    "google-api-core",
-    "pandas"
-=======
     "typer>=0.9.0",  # Typer as a core dependency for the CLI
     "rich>=13.0.0", # For Typer's rich output
     "requests>=2.30.0",
@@ -27,23 +21,17 @@
     "polars[pyarrow]>=0.20.10",
     "appdirs>=1.4.0",
     "sqlalchemy>=2.0.0",
->>>>>>> 0d9f169b
 ]
 
 [project.optional-dependencies]
 dev = [
-<<<<<<< HEAD
-    "ruff",
-    "pre-commit",
+    "ruff>=0.4.0",
+    "pre-commit>=3.0.0",
+    "pytest>=7.0.0",
     "pytest>=7.4.0",
     "pytest-asyncio>=0.23.0",
     "pandas>=2.0.0",
     "pytest-mock>=3.10.0",
-=======
-    "ruff>=0.4.0",
-    "pre-commit>=3.0.0",
-    "pytest>=7.0.0",
->>>>>>> 0d9f169b
 ]
 
 [project.scripts]
